
import torch
import torch.nn as nn



<<<<<<< HEAD

=======
>>>>>>> a363648f
def permutation_invariant_errors(x, y, p=2, root=True, pad_value=-1):
    """
    Compute the mean of the minimum distances between each row of x and larger-indexed rows of y, 
    using the p-norm to calculate distances.

    This is specifically for GraphGPT since the node pair generation does not have a natural order
    to follow in constrast to natural languages. This function is designed for causal generative
    training while we don't want to enforce strict ordering the the sequence generation.

    Args:
    - x (torch.Tensor): a 3D tensor of shape (B, L, N) representing M N-dimensional vectors.
    - y (torch.Tensor): a 3D tensor of shape (B, L, N) representing K N-dimensional vectors.
    - p (int, optional): The order of the p-norm to be used in distance calculation. Default is 2, 
      which corresponds to Euclidean distance.
    - root (Bool, optional): If True, return the normalized distance or return the unnormalized 
      distance if False. Default is True.

    Returns:
    - errors.mean() (torch.Tensor): the minimum distances of shape (B, L) between each row of x and 
      larger-indexed rows of y.
    """

    assert x.shape == y.shape, "x and y must have the same shape"
    B, L, N = x.shape
    pad_mask = (y == pad_value)

    # a large value for masking positions
    large_value = 100   # if use torch.inf, the loss will be nan

    # Unpad the stop token
    unpadded = y.clone()
    unpadded[pad_mask] = large_value

    # Compute pairwise p-norm distances between rows of x and y
    dists = torch.cdist(x, unpadded, p=p)
    if not root:
        dists = dists ** p
    
    # Create a mask to ignore distances between rows of y with smaller index
    mask = torch.triu(torch.ones_like(dists), diagonal=0)
    mask[mask == 0] = large_value
    
    # Compute the errors for each row in x as the minimum distance with larger-indexed rows of y
    errors, _ = (dists * mask).min(dim=-1)

    # Restore the stop token prediction error.
    orig_err = torch.linalg.norm(x - y, ord=p, dim=-1)
    errors[pad_mask.all(-1)] = orig_err[pad_mask.all(-1)]

    return errors / N



class UndirectedGraphLoss(nn.Module):
    """
    L1 + L2 Loss for node pairs on an undirected graph.
    """
    def __init__(self):
        super(UndirectedGraphLoss, self).__init__()
        
    def forward(self, pred, target):
        """
        Compute the loss between predicted and target node pairs.
        
        Args:
        - pred (torch.Tensor): predicted node pairs.
        - target (torch.Tensor): target node pairs.
        
        Returns:
        - final_loss (torch.Tensor): computed loss between predicted and target.
        """
        
        # Get the last dimension of the target tensor
        target_dim = target.shape[-1]

        # Compute the half of the target dimension
        half_target_dim = int(target_dim // 2)
        
        # Flip the start and end node of the target graph
        reversed_target = torch.cat([
            target[..., half_target_dim:], 
            target[..., :half_target_dim]
        ], dim=-1)

        # Compute MSE loss on original target and reversed target
        mse_loss_1 = ((pred - target) ** 2).mean(-1)
        mse_loss_2 = ((pred - reversed_target) ** 2).mean(-1)
        mse_loss = torch.minimum(mse_loss_1, mse_loss_2)
        
        # Compute L1 loss on original target and reversed target
        l1_loss_1 = torch.abs(pred - target).mean(-1)
        l1_loss_2 = torch.abs(pred - reversed_target).mean(-1)
        l1_loss = torch.minimum(l1_loss_1, l1_loss_2)
        
        # Compute final loss as the sum of MSE and L1 losses
        final_loss = mse_loss + l1_loss
        return final_loss.mean()



class UnorderedUndirectedGraphLoss(nn.Module):
    """
    L1 + L2 Loss for node pairs on an undirected graph. The errors
    are calculated using permutation invariant error that does not 
    enforce a strict ordering in comparing prediction vs GT.
    """
    def __init__(self):
        super(UnorderedUndirectedGraphLoss, self).__init__()
        
    def forward(self, pred, target):
        target_dim = target.shape[-1]
        half_target_dim = int(target_dim // 2)
        
        # target that flip the start and end node
        reversed_target = torch.cat([
            target[..., half_target_dim:], 
            target[..., :half_target_dim]
        ], dim=-1)

        # Compute L2 loss on original target and reversed target
        loss_func = permutation_invariant_errors
        mse_loss_1 = loss_func(x=pred, y=target, p=2)
        mse_loss_2 = loss_func(x=pred, y=reversed_target, p=2)
        mse_loss = torch.minimum(mse_loss_1, mse_loss_2)
        
        # Compute L1 loss on original target and reversed target
        l1_loss_1 = loss_func(x=pred, y=target, p=1)
        l1_loss_2 = loss_func(x=pred, y=reversed_target, p=1)
        l1_loss = torch.minimum(l1_loss_1, l1_loss_2)
        
        # Compute final loss as the sum of MSE and L1 losses
        final_loss = mse_loss + l1_loss
        if torch.isnan(final_loss).any() or torch.isinf(final_loss).any():
            import pdb; pdb.set_trace()
<<<<<<< HEAD
        return final_loss.mean()



class UnorderedMatchLoss(nn.Module):
    def __init__(self, pad_value=-1, fill_value=1e9):
        super(UnorderedMatchLoss, self).__init__()
        self.pad_value = pad_value
        self.fill_value = fill_value

    def forward(self, pred, target):
        unmaksed_idx = (target != self.pad_value).all(-1)
        elu_dist = torch.cdist(pred, target, p=2.0).squeeze(1)
        abs_dist = torch.cdist(pred, target, p=1.0).squeeze(1)
        dist = (elu_dist + abs_dist)
        dist[~unmaksed_idx] = self.fill_value
        min_dist = dist.min(-1).values
        loss = min_dist.mean()
        return loss
=======
        return final_loss.mean()
>>>>>>> a363648f
<|MERGE_RESOLUTION|>--- conflicted
+++ resolved
@@ -4,10 +4,6 @@
 
 
 
-<<<<<<< HEAD
-
-=======
->>>>>>> a363648f
 def permutation_invariant_errors(x, y, p=2, root=True, pad_value=-1):
     """
     Compute the mean of the minimum distances between each row of x and larger-indexed rows of y, 
@@ -142,7 +138,6 @@
         final_loss = mse_loss + l1_loss
         if torch.isnan(final_loss).any() or torch.isinf(final_loss).any():
             import pdb; pdb.set_trace()
-<<<<<<< HEAD
         return final_loss.mean()
 
 
@@ -161,7 +156,4 @@
         dist[~unmaksed_idx] = self.fill_value
         min_dist = dist.min(-1).values
         loss = min_dist.mean()
-        return loss
-=======
-        return final_loss.mean()
->>>>>>> a363648f
+        return loss