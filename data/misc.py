
import torch
import numpy as np
from torch.nn.utils.rnn import pad_sequence
import numpy as np
import networkx as nx
from utils.helpers import shuffle_tensor
from .spectral import *



class PadSequenceConstant:
    """
    A collate function for PyTorch DataLoader that pads sequences in batches to the same length.
    Supports both list/tuple of tensors and single tensor batches.
    """
    def __init__(self, pad_value=-1, pad_length=None):
        """
        Initializes the PadSequence instance with a padding value.
        Args:
            pad_value: The value to use for padding sequences to the same length.
        """
        self.pad_value = pad_value
        self.pad_length = pad_length

    def _pad_sequence(self, seq):
        """
        Pads a list of sequences with self.pad_value to the same length.
        Args:
            seq: A list of PyTorch tensors representing a batch of sequences.
        Returns:
            The padded tensor of shape (batch_size, max_seq_len, feature_dim).
        """
        if self.pad_length is None:
            seq_padded = pad_sequence(
                seq, 
                batch_first=True, 
                padding_value=self.pad_value
            )
        else:
            if seq[0].ndim == 3:   # 3D tensor indicates img
                return torch.stack(seq, dim=0)
            max_seq_len = self.pad_length
            padded_seq = []
            for s in seq:
                if s.size(0) > max_seq_len:
                    raise ValueError("Sequence length is greater than the given pad length.")
                elif s.size(0) < max_seq_len:
                    pad_tensor = torch.full(
                        (max_seq_len - s.size(0), *s.size()[1:]),
                        self.pad_value,
                        dtype=s.dtype,
                        device=s.device
                    )
                    s_padded = torch.cat([s, pad_tensor], dim=0)
                else:
                    s_padded = s
                padded_seq.append(s_padded)
            seq_padded = torch.stack(padded_seq, dim=0)
        return seq_padded
        
    def __call__(self, batch):
        """
        Pads a batch of sequences to the same length.
        Args:
            batch: A list/tuple of PyTorch tensors representing a batch of sequences
                or a single PyTorch tensor representing a sequence.
        Returns:
            A tuple of padded tensors of shape (batch_size, max_seq_len, feature_dim),
            where each tensor corresponds to the i-th element of the original tuples
            in the batch input.
        """
        if isinstance(batch[0], torch.Tensor):
            # If the batch is a tuple of tensors, pad it directly
            tensors = list(batch)
            collated = self._pad_sequence(tensors)
            return collated
        else:
            # If the batch is a tuple of tuple or list of tensors, for example, 
            # each row has two tensors (X, Y) as input and label.
            transposed = list(map(list, zip(*batch)))

            # Pad each list of tensors to the same length
            padded = []
            for items in transposed:
                padded.append(self._pad_sequence(items))
            # Return a tuple of padded tensors, one for each element of the original tuples
            collated = tuple(padded)
            return collated



class PadSequenceBinary:
    """
    A collate function for PyTorch DataLoader that pads sequences 
    in batches with binary values.

    Supports both list/tuple of tensors and single tensor batches.
    """
    def __init__(self, one_indices, pad_length=None):
        """
        Initializes the PadSequenceBinary instance with the indices 
        to set to one and the rest to zero.
        Args:
            one_indices: The indices in the last dimension of the 
            tensor to set to one. Can be a single integer or a list 
            of integers.
        """
        if isinstance(one_indices, int):
            one_indices = [one_indices]
        elif isinstance(one_indices, str):
            one_indices = one_indices.strip(" ").split(",")
            one_indices = [int(i) for i in one_indices if i != ""]
        self.one_indices = one_indices
        self.pad_length = pad_length
        
    def _pad_sequence(self, seq):
        """
        Pads a list of sequences with binary values, setting the 
        indices in self.one_indices to one.
        Args:
            seq: A list of PyTorch tensors representing a batch of 
            sequences.
        Returns:
            The padded tensor of shape (batch_size, max_seq_len, 
            feature_dim).
        """
        if self.pad_length is None:
            seq_padded = pad_sequence(
                seq,
                batch_first=True,
                padding_value=0  # Initialize with all zeros
            )
        else:
            if seq[0].ndim == 3:   # 3D tensor indicates img
                return torch.stack(seq, dim=0)
            max_seq_len = self.pad_length
            padded_seq = []
            for s in seq:
                if s.size(0) > max_seq_len:
                    raise ValueError("Sequence length is greater than the given pad length.")
                elif s.size(0) < max_seq_len:
                    pad_tensor = torch.zeros(
                        (max_seq_len - s.size(0), *s.size()[1:]),
                        dtype=s.dtype,
                        device=s.device
                    )
                    s_padded = torch.cat([s, pad_tensor], dim=0)
                else:
                    s_padded = s
                padded_seq.append(s_padded)
            seq_padded = torch.stack(padded_seq, dim=0)

        if seq_padded.ndim == 3:
            padded_mask = (seq_padded == 0).all(-1).unsqueeze(-1)
            pad_value = torch.zeros(1, 1, seq_padded.shape[-1], device=seq_padded.device)
            pad_value[..., self.one_indices] = 1
            seq_padded = padded_mask * pad_value + seq_padded
        return seq_padded

    def __call__(self, batch):
        """
        Pads a batch of sequences with binary values.
        Args:
            batch: A list/tuple of PyTorch tensors representing 
            a batch of sequences
                or a single PyTorch tensor representing a sequence.
        Returns:
            A tuple of padded tensors of shape (batch_size, max_seq_len, 
            feature_dim),
            where each tensor corresponds to the i-th element of the 
            original tuples in the batch input.
        """
        if isinstance(batch[0], torch.Tensor):
            # If the batch is a tuple of tensors, pad it directly
            tensors = list(batch)
            collated = self._pad_sequence(tensors)
            return collated
        else:
            # If the batch is a tuple of tuple or list of tensors, for example,
            # each row has two tensors (X, Y) as input and label.
            transposed = list(map(list, zip(*batch)))

            # Pad each list of tensors to the same length
            padded = []
            for items in transposed:
                padded.append(self._pad_sequence(items))
            # Return a tuple of padded tensors, one for each element of the original tuples
            collated = tuple(padded)
            return collated


    
def extract_node_positions(G):
    """
    Extracts the node positions and edges of a NetworkX graph.

    Parameters:
    - G: a NetworkX graph object.

    Returns:
    - V: a 2D numpy array of node positions, where each row corresponds to a node in the graph.
    - E: a 2D numpy array of edge indices, where each row corresponds to an edge in the graph.
    """
    # Get the 'pos' attribute of all nodes in the graph
    pos_dict = nx.get_node_attributes(G, 'pos')
    # Sort the node IDs in ascending order
    node_list = sorted(pos_dict.keys())
    # Get the number of nodes in the graph
    num_nodes = len(node_list)
    # Create an empty list to hold the node positions
    V = []
    # Iterate over the sorted node IDs
    for i, node in enumerate(node_list):
        # Append the node position to the list
        V.append(pos_dict[node])
    # Stack the node positions into a 2D numpy array
    V = np.stack(V)
    # Get the edges of the graph as pairs of node IDs
    E = np.array(G.edges())
    # Convert the node IDs to their corresponding indices in V
    E = np.array([(node_list.index(u), node_list.index(v)) for u, v in E]).T
    # Return the node positions and edge list
    return V, E    

    

def shuffle_node_pair(node_pair):
    """
    Shuffles node pairs within a tensor along the first and second dimensions.
    
    Args:
    - node_pair: A tensor of shape (batch_size, seq_length, depth) where
                 each element along the third dimension contains two values
                 representing a pair of nodes.
                 
    Returns:
    - shuffled: A tensor of the same shape as the input tensor where
                the node pairs have been shuffled along the first and
                second dimensions.
    """
    # Get the shape of the input tensor
    batch_size, seq_length, depth = node_pair.shape

    # Reshape the tensor so that each node pair becomes a single dimension
    node_pair = node_pair.reshape(batch_size, seq_length, 2, -1)

    # Shuffle the node pairs along the second dimension
    node_pair = shuffle_tensor(node_pair, dim=2)

    # Shuffle the node pairs along the first dimension
    node_pair = shuffle_tensor(node_pair, dim=1)

    # Reshape the tensor back to the original shape
    shuffled = node_pair.reshape(batch_size, seq_length, depth)

    return shuffled


<<<<<<< HEAD
class latent_sort:
    def __init__(self, encoder_path: str, **kwargs):
        self.encoder=torch.jit.load(
            encoder_path
        )
        
    def __call__(self, seq):
        """
        Sort a D-dimensional sequence on the 1D latent that is obtained
        using a Neural Network encoder.
        """
        latent = self.encoder(seq)
        idx = torch.argsort(latent.flatten())
        sorted_seq = seq[idx]
        return sorted_seq


def no_sort(seq):
    """
    Simply no sorting.
    """
    return seq


def svd_sort(seq):
    """
    Sort a D-dimensional sequence along the direction of maximum variance 
    using Singular Value Decomposition (SVD).

    This function takes a D-dimensional input sequence and sorts it based 
    on its projections onto the most significant direction in the dataset, 
    which is found using SVD. 

    Parameters:
    seq (torch.Tensor): A D-dimensional input sequence represented as a torch.Tensor.

    Returns:
    torch.Tensor: The input sequence sorted along the direction of maximum variance.

    Example:
    >>> import torch
    >>> data = torch.tensor([[1.0, 2.0], [2.0, 1.0], [1.5, 1.5]])
    >>> sorted_data = svd_sort(data)
    >>> print(sorted_data)
    tensor([[2.0000, 1.0000],
            [1.5000, 1.5000],
            [1.0000, 2.0000]])
    """
    _, s, v = torch.linalg.svd(seq)
    idx = torch.argmax(s)
    reduced = v[:, idx] @ seq.T
    idx = reduced.argsort()
    return seq[idx]


def mean_square_sort(seq, ascending=False):
    """
    Sorts the input tensor E based on the root mean square value of each row.
    
    Args:
        E (torch.Tensor): Input tensor to be sorted. Must have shape (n_samples, n_features).
        ascending (bool): Whether to sort in ascending or descending order. Default is False (descending).
    
    Returns:
        sorted_E (torch.Tensor): Sorted tensor, with the same shape as E.
    """
    reduced = torch.sqrt(torch.mean(seq ** 2, dim=-1))
    indices = torch.argsort(reduced) if ascending else torch.argsort(-reduced)
    sorted_seq = seq[indices]
    return sorted_seq


=======
>>>>>>> fd9bf32e

def get_node_pairs_batch(V, E):
    """
    Given a set of node coordinates V and a set of edges E,
    return the node coordinate pairs that correspond to the edges in E.
    
    Args:
    - V: a torch.Tensor of shape (batch_size, num_nodes, num_dimensions) 
      containing node coordinates
    - E: a torch.Tensor of shape (batch_size, 2, num_edges) 
      containing edge index pairs
    
    Returns:
    - edge_pairs: a torch.Tensor of shape (batch_size, num_edges, num_dimensions, 2) 
      containing node coordinate pairs
    """
    # get the start and end nodes of each edge
    start_nodes = E[:, 0]
    end_nodes = E[:, 1]
    
    # use the start and end nodes to extract the corresponding node coordinates
    start_coords = torch.gather(V, 1, start_nodes.unsqueeze(-1).repeat(1, 1, V.shape[-1]))
    end_coords = torch.gather(V, 1, end_nodes.unsqueeze(-1).repeat(1, 1, V.shape[-1]))
    
    # concatenate the start and end coordinates to get the final output tensor
    edge_pairs = torch.cat([start_coords, end_coords], dim=-1)
    
    return edge_pairs



def get_node_pairs_single(V, E):
    """
    Given a set of node coordinates V and a set of edges E,
    return the node coordinate pairs that correspond to the edges in E.
    
    Args:
    - V: a torch.Tensor of shape (num_nodes, num_dimensions) 
      containing node coordinates
    - E: a torch.Tensor of shape (2, num_edges) containing edge index pairs
    
    Returns:
    - edge_pairs: a torch.Tensor of shape (num_edges, num_dimensions, 2) 
      containing node coordinate pairs
    """
    # get the start and end nodes of each edge
    start_nodes = E[0]
    end_nodes = E[1]
    
    # use the start and end nodes to extract the corresponding node coordinates
    start_coords = V[start_nodes]
    end_coords = V[end_nodes]
    
    # concatenate the start and end coordinates to get the final output tensor
    edge_pairs = torch.cat([start_coords, end_coords], dim=-1)
    
    return edge_pairs


def get_node_pairs(V, E):
    """
    Given a set of node coordinates V and a set of edges E,
    return the node coordinate pairs that correspond to the edges in E.
    
    Args:
    - V: a torch.Tensor of shape (num_nodes, num_dimensions) or 
      (batch_size, num_nodes, num_dimensions) containing node coordinates
    - E: a torch.Tensor of shape (2, num_edges) or 
      (batch_size, 2, num_edges) containing edge index pairs
    
    Returns:
    - edge_pairs: a torch.Tensor of shape (num_edges, num_dimensions, 2) 
      or (batch_size, num_edges, num_dimensions, 2) containing node coordinate pairs
    """
    if len(V.shape) == 2 and len(E.shape) == 2:
        # single graph
        return get_node_pairs_single(V, E)
    elif len(V.shape) == 3 and len(E.shape) == 3:
        # minibatch of graphs
        return get_node_pairs_batch(V, E)
    else:
        raise ValueError("Invalid input shapes: V={}, E={}".format(V.shape, E.shape))


        
# ======================== Sorting Options ==========================

class latent_sort:
    def __init__(self, encoder_path: str, **kwargs):
        self.encoder=torch.jit.load(
            encoder_path
        )
        
    def __call__(self, seq):
        """
        Sort a D-dimensional sequence on the 1D latent that is obtained
        using a Neural Network encoder.
        """
        latent = self.encoder(seq)
        idx = torch.argsort(latent.flatten())
        sorted_seq = seq[idx]
        return sorted_seq


def random_sort(seq):
    """
    Randomly shuffle the tokens.
    """
    return shuffle_tensor(seq, dim=1)


def no_sort(seq):
    """
    Simply no sorting.
    """
    return seq


def svd_sort(seq):
    """
    Sort a D-dimensional sequence along the direction of maximum variance 
    using Singular Value Decomposition (SVD).

    This function takes a D-dimensional input sequence and sorts it based 
    on its projections onto the most significant direction in the dataset, 
    which is found using SVD. 

    Parameters:
    seq (torch.Tensor): A D-dimensional input sequence represented as a torch.Tensor.

    Returns:
    torch.Tensor: The input sequence sorted along the direction of maximum variance.

    Example:
    >>> import torch
    >>> data = torch.tensor([[1.0, 2.0], [2.0, 1.0], [1.5, 1.5]])
    >>> sorted_data = svd_sort(data)
    >>> print(sorted_data)
    tensor([[2.0000, 1.0000],
            [1.5000, 1.5000],
            [1.0000, 2.0000]])
    """
    _, s, v = torch.linalg.svd(seq)
    idx = torch.argmax(s)
    reduced = v[:, idx] @ seq.T
    idx = reduced.argsort()
    return seq[idx]



def lex_sort(seq):
    """
    Sort a 2D PyTorch tensor's rows lexicographically.

    Args:
        seq (tensor): A 2D PyTorch tensor of shape (L, D).

    Returns:
        tensor: A sorted 2D PyTorch tensor.
    """
    # Convert the input tensor to a list of tuples
    seq_tuples = [tuple(row) for row in seq]

    # Sort the list of tuples lexicographically
    sorted_seq_tuples = sorted(seq_tuples)

    # Convert the sorted list of tuples back to a PyTorch tensor
    sorted_seq = torch.tensor(sorted_seq_tuples, dtype=seq.dtype)

    return sorted_seq



def mean_square_sort(seq, ascending=False):
    """
    Sorts the input tensor E based on the root mean square value of each row.
    
    Args:
        E (torch.Tensor): Input tensor to be sorted. Must have shape (n_samples, n_features).
        ascending (bool): Whether to sort in ascending or descending order. Default is False (descending).
    
    Returns:
        sorted_E (torch.Tensor): Sorted tensor, with the same shape as E.
    """
    reduced = torch.sqrt(torch.mean(seq ** 2, dim=-1))
    indices = torch.argsort(reduced) if ascending else torch.argsort(-reduced)
    sorted_seq = seq[indices]
    return sorted_seq



def spectral_sort(node_pairs, alpha=0.5):
    """
    Sort the edges (node pairs) by graph Laplacian.

    Args:
        node_pairs (tensor): A tensor containing node pairs corresponding to the edges in the graph.
        alpha (float, optional): A hyperparameter controlling the relative weights of edge similarity
                                  and midpoint similarity. Default value is 0.5.

    Returns:
        tensor: A tensor containing the sorted node pairs based on spectral ordering.
    """
    # Compute combined similarity matrix S with the given alpha value
    S = get_combined_similarity(node_pairs, alpha=alpha)

    # Calculate degree matrix D and Laplacian matrix L
    D = torch.diag(S.sum(dim=1))
    L = D - S

    # Find eigenvectors V and eigenvalues E of the Laplacian matrix L
    E, V = torch.linalg.eigh(L)

    # Calculate inverse similarity (or distance) matrix U
    inv_S = 1.0 / (S + 1e-9) - 1.0

    # Project inverse similarity (or distance) matrix U onto the first two Laplacian eigenvectors
    P = inv_S @ V

    # Use the mean from the first and second eigenpairs (spectral gap and Fiedler vector)
    W = P[:, :2].mean(1)

    # Get edge ordering indices based on W
    idx = torch.argsort(W)

    # Return sorted node pairs based on spectral ordering
    return node_pairs[idx]


<|MERGE_RESOLUTION|>--- conflicted
+++ resolved
@@ -257,7 +257,6 @@
     return shuffled
 
 
-<<<<<<< HEAD
 class latent_sort:
     def __init__(self, encoder_path: str, **kwargs):
         self.encoder=torch.jit.load(
@@ -330,8 +329,6 @@
     return sorted_seq
 
 
-=======
->>>>>>> fd9bf32e
 
 def get_node_pairs_batch(V, E):
     """
