
import torch
import torch.nn as nn
import timm
from timm.utils.model_ema import *

import pytorch_lightning as pl

from model import *
from model.misc import build_model
from utils.criterion import *

<<<<<<< HEAD
from copy import deepcopy
from matplotlib import cm
=======
from matplotlib import cm
import torchmetrics

>>>>>>> cbec6e12


class VisionSequenceModel(pl.LightningModule):
    """
    General model framework for Vision-conditioned Sequence Generation.
    
    The `build_generators` method in the class will 
    build two models: one for forward, and one for inverse. 
<<<<<<< HEAD

    For invertable networks training, use the `InvertibleFWIModel`.
    """
    def __init__(self, config: dict):
        super(VisionSequenceModel, self).__init__()

        self.parse_config(config)
        self.build_models()
        self.build_train_metrics()
        self.build_eval_metrics()

    def parse_config(self, config: dict):
        # get model config
        model_config = config["model"]

=======

    For invertable networks training, use the `InvertibleFWIModel`.
    """
    def __init__(self, config: dict):
        super(VisionSequenceModel, self).__init__()

        self.parse_config(config)
        self.build_models()
        self.build_train_metrics()
        self.build_eval_metrics()

    def parse_config(self, config: dict):
        # get model config
        model_config = config["model"]

>>>>>>> cbec6e12
        # Parse model config
        self.model_config = model_config
        self.name = config.get("name")
    
        # Parse training config
        self.training_config = config["training"]
        self.optimizer_config = self.training_config["optimizer"]
        self.scheduler_config = self.training_config.get("scheduler", {})

        # save the configs to the output folder
        self.save_hyperparameters()

    def build_models(self):
        # Define generator models
        self.model = build_model(
            model_name=self.model_config['class'],
            **self.model_config['params']
        )
        if "ema_model" in self.model_config:
            ema_config = self.model_config["ema_model"]
            print(f"[INFO] Using ema model {ema_config}.")
            EMA_MODEL = eval(ema_config["class"])
            self.ema_model = EMA_MODEL(self.model, **ema_config["params"])
            for param in self.ema_model.parameters():
                param.requires_grad = False

    def build_train_metrics(self):
        # Build training metrics
        self.build_metrics(name="train_metrics")

    def build_eval_metrics(self):
        # Build evaluation metrics
        self.build_metrics(name="eval_metrics")

    def build_metrics(self, name: str):
        # Define global training metrics
        if name in self.training_config:
            metric_config = self.training_config[name]
            output_metrics = self.build_metrics_from_config(
                metric_config, 
            )
        else:
            output_metrics = {}

        # create a member variable with the same name as `name`
        setattr(self, name, output_metrics)
        
    def build_metrics_from_config(self, metric_config: dict):
        # Define metrics parsing
        metrics = {}
        for name, item in metric_config.items():
            metric = eval(item["class"])(
                **item.get("params", {})
            )
            metric = {
                "weight": float(item.get("weight", 1.0)),
                "metric": metric,
            }
<<<<<<< HEAD
=======
            # Define the range of indices that this metric applies to.
            if "index" in item:
                start_idx, end_idx = item["index"].split(":")
                start_idx = int(start_idx) if start_idx != ""  else None
                end_idx = int(end_idx) if end_idx != ""  else None
                metric["start_idx"] = start_idx
                metric["end_idx"] = end_idx
            else:
                metric["start_idx"] = None
                metric["end_idx"] = None
>>>>>>> cbec6e12
            metrics[name] = metric
        return metrics

    def _make_optimizer(self, params, config):
        OPTIMIZER = eval(str(config["class"]))
        optimizer = OPTIMIZER(
            params, 
            **config.get("params", {})
        )
        return optimizer

    def _make_scheduler(self, optimizer, config):
        SCHEDULER = eval(str(config["class"]))
        scheduler = SCHEDULER(
            optimizer, 
            **config.get("params", {})
        )
        return scheduler

    def build_optimizers_and_schedulers(self, params, key=""):
        optimizers, schedulers = [], []
        # generators
        if key in self.optimizer_config:
            opt_config = self.optimizer_config[key]
        else:
            opt_config = self.optimizer_config
        if key in self.scheduler_config:
            sch_config = self.scheduler_config[key]
        else:
            sch_config = self.scheduler_config

        if opt_config != {}:  # shared optimizer
            gen_opt = self._make_optimizer(params, opt_config)
            optimizers.append(gen_opt)
            if sch_config != {}:
                gen_sch = self._make_scheduler(gen_opt, sch_config)
                schedulers.append(gen_sch)
        return optimizers, schedulers

    def configure_optimizers(self):
        optimizers = []
        schedulers = []

        # Create optimizers for generators
        optimizer_params = self.optimizer_config.get("params", {})
        lr = float(optimizer_params.get("lr", 2e-4))
        weight_decay = float(optimizer_params.get("weight_decay", 0.0))
        params = self.model.get_params_group(lr=lr, weight_decay=weight_decay)
        opt, sch = self.build_optimizers_and_schedulers(params)
        optimizers.extend(opt)
        schedulers.extend(sch)
        
        return optimizers, schedulers

    def forward(self, *args, **kwargs):
        return self.model(*args, **kwargs)

    def calc_loss(self, pred, target, metrics: dict):
        # Get loss statistics
        stats = {}
        total_loss = 0
        for name, items in metrics.items():
<<<<<<< HEAD
            loss = items["metric"](pred, target)
            stats[name] = loss.item()
            weight = items.get("weight", 1.0)
            total_loss = total_loss + weight * loss
=======
            start_idx = items["start_idx"]
            end_idx = items["end_idx"]
            if isinstance(items["metric"], nn.Module):
                if not hasattr(items["metric"], "device"):
                    items["metric"] = items["metric"].to(self.device)
                    items["metric"].device = self.device
            loss = items["metric"](
                pred[..., start_idx:end_idx], 
                target[..., start_idx:end_idx]
            )
            stats[name] = loss.item()
            weight = items.get("weight", 1.0)
            if weight != 0:
                total_loss = total_loss + weight * loss
>>>>>>> cbec6e12

        # This `loss` will be the loss used for backward
        stats["loss"] = total_loss
        return stats

    def training_step(self, batch, batch_idx):
<<<<<<< HEAD
=======
        """
        Main training step.
        """
>>>>>>> cbec6e12
        img, seq = batch
        pred = self(img, seq[:, :-1])
        losses = self.calc_loss(
            pred=pred, 
            target=seq, 
            metrics=self.train_metrics
        )
        return losses
            
    def training_step_end(self, step_output):
        # update ema model if exists
        if hasattr(self, "ema_model"):
            self.ema_model.update(self.model)

        # log learning rate
        lr_schedulers = self.lr_schedulers()
        if isinstance(lr_schedulers, list) or isinstance(lr_schedulers, tuple):
            last_lr = lr_schedulers[0].get_last_lr()[0]
        else:
            last_lr = lr_schedulers.get_last_lr()[0]
        self.log('lr', last_lr, prog_bar=True)

        # log training statistics
        prefix = "train/"
        self.log_dict(
            {prefix + k: v for k, v in step_output.items()}, 
            prog_bar=False
        )
        return super().training_step_end(step_output)

<<<<<<< HEAD
    def eval_with_metrics(self, pred, target, metrics):
        # evaluate performance
        stats = {}
        for name, metric in metrics.items():
            func = metric["metric"]
            value = func(pred, target)
            stats[name] = value.item()
        return stats

=======
>>>>>>> cbec6e12
    def validation_step(self, batch, batch_idx):
        img, seq = batch
        pred = self(img, seq[:, :-1])
        stats = self.calc_loss(
            pred=pred, 
            target=seq, 
            metrics=self.eval_metrics
        )
        prefix = "val/"
        self.log_dict(
            {prefix + k: v for k, v in stats.items()}, 
            prog_bar=False
        )
        if hasattr(self, "ema_model"):
            pred = self.ema_model.module(img, seq[:, :-1])
            stats = self.calc_loss(
                pred=pred, 
                target=seq, 
                metrics=self.eval_metrics
            )
            prefix = "val/ema/"
            self.log_dict(
                {prefix + k: v for k, v in stats.items()}, 
                prog_bar=False
            )

    def lr_scheduler_step(self, *args, **kwargs):
        # Step learning rate schedulers
        lr_schedulers = self.lr_schedulers()
        if isinstance(lr_schedulers, list) or isinstance(lr_schedulers, tuple):
            for scheduler in lr_schedulers:
                if scheduler is not None:
                    scheduler.step()
        else:
            lr_schedulers.step()

    def log_image(self, name, tensor, step=None):
        # assume tensor is a torch.Tensor with shape (height, width)
        # convert to 3 channels (assuming input tensor is grayscale)
        assert tensor.ndim == 2, "Image logging only work for 2D PyTorch tensors."
        tensor = tensor.detach().cpu()
        # tensor = torch.stack([tensor, tensor, tensor], dim=0)

        # normalize to range [0, 1]
        tensor = (tensor - tensor.min()) / (tensor.max() - tensor.min())

        # convert to numpy array and apply colormap
        img_array = tensor.squeeze().cpu().numpy()
        img_cmap = cm.get_cmap('viridis')
        img_colored_array = img_cmap(img_array)

        # log the image to Tensorboard
        if step is None:
            step = self.current_epoch
        self.logger.experiment.add_image(
            name, 
            img_colored_array, 
            dataformats="HWC",
            global_step=step,
        )<|MERGE_RESOLUTION|>--- conflicted
+++ resolved
@@ -10,14 +10,9 @@
 from model.misc import build_model
 from utils.criterion import *
 
-<<<<<<< HEAD
-from copy import deepcopy
-from matplotlib import cm
-=======
 from matplotlib import cm
 import torchmetrics
 
->>>>>>> cbec6e12
 
 
 class VisionSequenceModel(pl.LightningModule):
@@ -26,7 +21,6 @@
     
     The `build_generators` method in the class will 
     build two models: one for forward, and one for inverse. 
-<<<<<<< HEAD
 
     For invertable networks training, use the `InvertibleFWIModel`.
     """
@@ -42,23 +36,6 @@
         # get model config
         model_config = config["model"]
 
-=======
-
-    For invertable networks training, use the `InvertibleFWIModel`.
-    """
-    def __init__(self, config: dict):
-        super(VisionSequenceModel, self).__init__()
-
-        self.parse_config(config)
-        self.build_models()
-        self.build_train_metrics()
-        self.build_eval_metrics()
-
-    def parse_config(self, config: dict):
-        # get model config
-        model_config = config["model"]
-
->>>>>>> cbec6e12
         # Parse model config
         self.model_config = model_config
         self.name = config.get("name")
@@ -117,8 +94,6 @@
                 "weight": float(item.get("weight", 1.0)),
                 "metric": metric,
             }
-<<<<<<< HEAD
-=======
             # Define the range of indices that this metric applies to.
             if "index" in item:
                 start_idx, end_idx = item["index"].split(":")
@@ -129,7 +104,6 @@
             else:
                 metric["start_idx"] = None
                 metric["end_idx"] = None
->>>>>>> cbec6e12
             metrics[name] = metric
         return metrics
 
@@ -192,12 +166,6 @@
         stats = {}
         total_loss = 0
         for name, items in metrics.items():
-<<<<<<< HEAD
-            loss = items["metric"](pred, target)
-            stats[name] = loss.item()
-            weight = items.get("weight", 1.0)
-            total_loss = total_loss + weight * loss
-=======
             start_idx = items["start_idx"]
             end_idx = items["end_idx"]
             if isinstance(items["metric"], nn.Module):
@@ -212,19 +180,15 @@
             weight = items.get("weight", 1.0)
             if weight != 0:
                 total_loss = total_loss + weight * loss
->>>>>>> cbec6e12
 
         # This `loss` will be the loss used for backward
         stats["loss"] = total_loss
         return stats
 
     def training_step(self, batch, batch_idx):
-<<<<<<< HEAD
-=======
         """
         Main training step.
         """
->>>>>>> cbec6e12
         img, seq = batch
         pred = self(img, seq[:, :-1])
         losses = self.calc_loss(
@@ -255,18 +219,6 @@
         )
         return super().training_step_end(step_output)
 
-<<<<<<< HEAD
-    def eval_with_metrics(self, pred, target, metrics):
-        # evaluate performance
-        stats = {}
-        for name, metric in metrics.items():
-            func = metric["metric"]
-            value = func(pred, target)
-            stats[name] = value.item()
-        return stats
-
-=======
->>>>>>> cbec6e12
     def validation_step(self, batch, batch_idx):
         img, seq = batch
         pred = self(img, seq[:, :-1])
