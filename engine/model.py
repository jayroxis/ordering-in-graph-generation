--- conflicted
+++ resolved
@@ -185,19 +185,12 @@
         lr = float(optimizer_params.get("lr", 2e-4))
         weight_decay = float(optimizer_params.get("weight_decay", 0.0))
         params = self.model.get_params_group(lr=lr, weight_decay=weight_decay)
-<<<<<<< HEAD
-        if self.safe_check_param_group:
-            is_match = match_param_group(self.model, params)
-            assert is_match, "The number of parameters in `params_group` " + \
-                             "do not match the model's parameters."
-=======
         if self.use_latent_sort:
             params.append({
                 "params": self.ls_encoder.parameters(), 
                 "lr": lr, 
                 "weight_decay": weight_decay, 
             })
->>>>>>> b9fb9125
         opt, sch = self.build_optimizers_and_schedulers(params)
         optimizers.extend(opt)
         schedulers.extend(sch)
