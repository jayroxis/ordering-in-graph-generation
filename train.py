--- conflicted
+++ resolved
@@ -55,14 +55,10 @@
     )
 
     # Set up progress bar callbacks
-<<<<<<< HEAD
-    refresh_rate = train_config["params"].get("progressbar_refresh_rate", 100)
-=======
     if "progressbar_refresh_rate" in train_config["params"]:
         refresh_rate = train_config["params"].pop("progressbar_refresh_rate")
     else:
         refresh_rate = 100
->>>>>>> 0c7c98dd
     progressbar_callbacks = TQDMProgressBar(
         refresh_rate=refresh_rate
     )
