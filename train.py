--- conflicted
+++ resolved
@@ -1,52 +1,3 @@
-<<<<<<< HEAD
-
-import os
-import yaml
-import pytorch_lightning as pl
-from pytorch_lightning.loggers import TensorBoardLogger
-
-# This line is very IMPORTANT for expected Cluster behavior
-#       Note: if you want to use Slurm, use other environments.
-from pytorch_lightning.plugins.environments import LightningEnvironment
-
-# Load PyTorch Lightning training
-from engine.data import *
-from engine.arguments import *
-from engine.model import *
-
-
-def main():
-    # Parse Arguments
-    arg_parser = ArgumentParserModule()
-    args = arg_parser.parse_args()
-
-    # Load configuration file
-    with open(args.config, 'r') as f:
-        configs = yaml.safe_load(f)
-    data_config = configs["data"]
-    train_config = configs["training"]
-
-    # Create model from configs
-    model = eval(configs["class"])(config=configs)
-    
-    # Get data module
-    data = eval(data_config["class"])(config=data_config)
-
-    # Set up logger
-    save_dir = train_config.get("save_dir", "./")
-    if not os.path.exists(save_dir):
-        os.makedirs(save_dir)
-    tb_logger = TensorBoardLogger(save_dir=save_dir)
-
-    # Create PyTorch Lightning Trainer
-    trainer = pl.Trainer(
-        devices=args.gpu,
-        logger=tb_logger,
-        plugins=[LightningEnvironment()],
-        **train_config["params"]
-    )
-
-=======
 
 import os
 import pytorch_lightning as pl
@@ -96,7 +47,6 @@
         **train_config["params"]
     )
 
->>>>>>> cbec6e12
     # Train the model
     trainer.fit(
         model, 
