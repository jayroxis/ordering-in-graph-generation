--- conflicted
+++ resolved
@@ -47,13 +47,8 @@
         os.path.basename(args.config).split(".")[0]
     )
     # Set up the checkpoint callback
-<<<<<<< HEAD
-    checkpoint_callback = ModelCheckpoint(
-        dirpath=tb_logger.log_dir, 
-=======
     callbacks = [ModelCheckpoint(
         dirpath=save_dir, 
->>>>>>> af6af175
         save_last=True,
     )]
     if not os.path.exists(save_dir):
